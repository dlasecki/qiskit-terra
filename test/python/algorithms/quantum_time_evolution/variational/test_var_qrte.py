# This code is part of Qiskit.
#
# (C) Copyright IBM 2021.
#
# This code is licensed under the Apache License, Version 2.0. You may
# obtain a copy of this license in the LICENSE.txt file in the root directory
# of this source tree or at http://www.apache.org/licenses/LICENSE-2.0.
#
# Any modifications or derivative works of this code must retain this
# copyright notice, and modified files need to carry a notice indicating
# that they have been altered from the originals.

import unittest

import numpy as np
from qiskit.quantum_info import state_fidelity, Statevector
from qiskit.algorithms.quantum_time_evolution.variational.principles.real.implementations.real_mc_lachlan_variational_principle import (
    RealMcLachlanVariationalPrinciple,
)
from qiskit import Aer
from qiskit.algorithms.quantum_time_evolution.variational.var_qrte import VarQrte
from qiskit.circuit.library import EfficientSU2
from qiskit.opflow import (
    SummedOp,
    X,
    Y,
    I,
    Z,
)
from test.python.algorithms import QiskitAlgorithmsTestCase

np.random.seed = 11
from qiskit.utils import algorithm_globals

algorithm_globals.random_seed = 11


class TestVarQrte(QiskitAlgorithmsTestCase):
<<<<<<< HEAD
    # pass
    def test_run_d_1(self):
    # def test_run_d_1():
=======
    # def test_run_d_1(self):
    #     observable = SummedOp(
    #         [
    #             0.2252 * (I ^ I),
    #             0.5716 * (Z ^ Z),
    #             0.3435 * (I ^ Z),
    #             -0.4347 * (Z ^ I),
    #             0.091 * (Y ^ Y),
    #             0.091 * (X ^ X),
    #         ]
    #     ).reduce()
    #
    #     d = 1
    #     ansatz = EfficientSU2(observable.num_qubits, reps=d)
    #
    #     parameters = ansatz.ordered_parameters
    #     init_param_values = np.zeros(len(ansatz.ordered_parameters))
    #     for i in range(len(ansatz.ordered_parameters)):
    #         init_param_values[i] = np.pi / 2
    #     init_param_values[0] = 1
    #     var_principle = RealMcLachlanVariationalPrinciple()
    #
    #     param_dict = dict(zip(parameters, init_param_values))
    #
    #     reg = "ridge"
    #     backend = Aer.get_backend("statevector_simulator")
    #
    #     var_qrte = VarQrte(
    #         var_principle, regularization=reg, backend=backend, error_based_ode=False
    #     )
    #     time = 1
    #
    #     evolution_result = var_qrte.evolve(
    #         observable,
    #         time,
    #         ansatz,  # ansatz is a state in this case
    #         hamiltonian_value_dict=param_dict,
    #     )
    #
    #     # values from the prototype
    #     thetas_expected = [
    #         -0.02417581,
    #         1.12012969,
    #         1.51326909,
    #         1.66610599,
    #         1.68460371,
    #         1.50506159,
    #         2.28006157,
    #         1.1236262,
    #     ]
    #
    #     parameter_values = evolution_result.data[0][0].params
    #
    #     print(
    #         state_fidelity(
    #             Statevector(evolution_result),
    #             Statevector(
    #                 ansatz.assign_parameters(dict(zip(ansatz.parameters, thetas_expected)))
    #             ),
    #         )
    #     )
    #     print("Expected ", thetas_expected)
    #     print("Computed ", parameter_values)
    #     for i, parameter_value in enumerate(parameter_values):
    #         np.testing.assert_almost_equal(float(parameter_value), thetas_expected[i], decimal=3)

    # # TODO obtain data from the prototype
    # def test_run_d_1_t_7(self):
    #     observable = SummedOp(
    #         [
    #             0.2252 * (I ^ I),
    #             0.5716 * (Z ^ Z),
    #             0.3435 * (I ^ Z),
    #             -0.4347 * (Z ^ I),
    #             0.091 * (Y ^ Y),
    #             0.091 * (X ^ X),
    #         ]
    #     ).reduce()
    #
    #     d = 1
    #     ansatz = EfficientSU2(observable.num_qubits, reps=d)
    #
    #     parameters = ansatz.ordered_parameters
    #     init_param_values = np.zeros(len(ansatz.ordered_parameters))
    #     for i in range(len(ansatz.ordered_parameters)):
    #         init_param_values[i] = np.pi / 2
    #     init_param_values[0] = 1
    #     var_principle = RealMcLachlanVariationalPrinciple()
    #
    #     param_dict = dict(zip(parameters, init_param_values))
    #
    #     reg = None
    #     backend = Aer.get_backend("statevector_simulator")
    #
    #     var_qite = VarQrte(
    #         var_principle, regularization=reg, backend=backend, error_based_ode=False
    #     )
    #     time = 7
    #
    #     evolution_result = var_qite.evolve(
    #         observable,
    #         time,
    #         ansatz,  # ansatz is a state in this case
    #         hamiltonian_value_dict=param_dict,
    #     )
    #
    #     # values from the prototype
    #     thetas_expected = [
    #         # TODO
    #     ]
    #     print(state_fidelity(Statevector(evolution_result), Statevector(
    #         ansatz.assign_parameters(dict(zip(ansatz.parameters, thetas_expected))))))
    #     parameter_values = evolution_result.data[0][0].params
    #     for i, parameter_value in enumerate(parameter_values):
    #         np.testing.assert_almost_equal(float(parameter_value), thetas_expected[i], decimal=2)
    #
    # TODO obtain data from the prototype
    def test_run_d_2(self):
>>>>>>> 3e0bfe5e
        observable = SummedOp(
            [
                0.2252 * (I ^ I),
                0.5716 * (Z ^ Z),
                0.3435 * (I ^ Z),
                -0.4347 * (Z ^ I),
                0.091 * (Y ^ Y),
                0.091 * (X ^ X),
            ]
        ).reduce()

        d = 2
        ansatz = EfficientSU2(observable.num_qubits, reps=d)

        parameters = ansatz.ordered_parameters
        init_param_values = np.zeros(len(ansatz.ordered_parameters))
        for i in range(len(ansatz.ordered_parameters)):
            init_param_values[i] = np.pi / 4

        var_principle = RealMcLachlanVariationalPrinciple()

        param_dict = dict(zip(parameters, init_param_values))

        reg = None
        backend = Aer.get_backend("statevector_simulator")

        var_qite = VarQrte(
            var_principle, regularization=reg, backend=backend, error_based_ode=False
        )
        time = 0.1

        evolution_result = var_qite.evolve(
            observable,
            time,
            ansatz,  # ansatz is a state in this case
            hamiltonian_value_dict=param_dict,
        )

        # values from the prototype
<<<<<<< HEAD
        thetas_expected = [0.88689233, 1.53841938, 1.57100495, 1.58891647, 1.59947863, 1.57016298,
                            1.63950734, 1.53843156]

        parameter_values = evolution_result.data[0][0].params

        print(state_fidelity(Statevector(evolution_result),
                             Statevector(ansatz.assign_parameters(dict(
                                 zip(ansatz.parameters, thetas_expected))))))
=======
        thetas_expected = [
            0.281316385345389,
            0.986871118474767,
            1.35534959612472,
            0.691840609009987,
            0.57358725779109,
            1.03073602828349,
            1.47364740090864,
            1.24473065474471,
            1.26862435890771,
            1.05396303596684,
            0.844504836078978,
            0.558976984077953,
        ]
        print(
            state_fidelity(
                Statevector(evolution_result),
                Statevector(
                    ansatz.assign_parameters(dict(zip(ansatz.parameters, thetas_expected)))
                ),
            )
        )
        parameter_values = evolution_result.data[0][0].params
>>>>>>> 3e0bfe5e
        for i, parameter_value in enumerate(parameter_values):
            np.testing.assert_almost_equal(float(parameter_value), thetas_expected[i], decimal=4)

#
if __name__ == "__main__":
    unittest.main()
    # test_run_d_1()<|MERGE_RESOLUTION|>--- conflicted
+++ resolved
@@ -14,7 +14,8 @@
 
 import numpy as np
 from qiskit.quantum_info import state_fidelity, Statevector
-from qiskit.algorithms.quantum_time_evolution.variational.principles.real.implementations.real_mc_lachlan_variational_principle import (
+from qiskit.algorithms.quantum_time_evolution.variational.principles.real.implementations\
+    .real_mc_lachlan_variational_principle import (
     RealMcLachlanVariationalPrinciple,
 )
 from qiskit import Aer
@@ -25,141 +26,19 @@
     X,
     Y,
     I,
-    Z,
+    Z, StateFn,
 )
 from test.python.algorithms import QiskitAlgorithmsTestCase
 
 np.random.seed = 11
 from qiskit.utils import algorithm_globals
-
 algorithm_globals.random_seed = 11
 
 
 class TestVarQrte(QiskitAlgorithmsTestCase):
-<<<<<<< HEAD
     # pass
     def test_run_d_1(self):
     # def test_run_d_1():
-=======
-    # def test_run_d_1(self):
-    #     observable = SummedOp(
-    #         [
-    #             0.2252 * (I ^ I),
-    #             0.5716 * (Z ^ Z),
-    #             0.3435 * (I ^ Z),
-    #             -0.4347 * (Z ^ I),
-    #             0.091 * (Y ^ Y),
-    #             0.091 * (X ^ X),
-    #         ]
-    #     ).reduce()
-    #
-    #     d = 1
-    #     ansatz = EfficientSU2(observable.num_qubits, reps=d)
-    #
-    #     parameters = ansatz.ordered_parameters
-    #     init_param_values = np.zeros(len(ansatz.ordered_parameters))
-    #     for i in range(len(ansatz.ordered_parameters)):
-    #         init_param_values[i] = np.pi / 2
-    #     init_param_values[0] = 1
-    #     var_principle = RealMcLachlanVariationalPrinciple()
-    #
-    #     param_dict = dict(zip(parameters, init_param_values))
-    #
-    #     reg = "ridge"
-    #     backend = Aer.get_backend("statevector_simulator")
-    #
-    #     var_qrte = VarQrte(
-    #         var_principle, regularization=reg, backend=backend, error_based_ode=False
-    #     )
-    #     time = 1
-    #
-    #     evolution_result = var_qrte.evolve(
-    #         observable,
-    #         time,
-    #         ansatz,  # ansatz is a state in this case
-    #         hamiltonian_value_dict=param_dict,
-    #     )
-    #
-    #     # values from the prototype
-    #     thetas_expected = [
-    #         -0.02417581,
-    #         1.12012969,
-    #         1.51326909,
-    #         1.66610599,
-    #         1.68460371,
-    #         1.50506159,
-    #         2.28006157,
-    #         1.1236262,
-    #     ]
-    #
-    #     parameter_values = evolution_result.data[0][0].params
-    #
-    #     print(
-    #         state_fidelity(
-    #             Statevector(evolution_result),
-    #             Statevector(
-    #                 ansatz.assign_parameters(dict(zip(ansatz.parameters, thetas_expected)))
-    #             ),
-    #         )
-    #     )
-    #     print("Expected ", thetas_expected)
-    #     print("Computed ", parameter_values)
-    #     for i, parameter_value in enumerate(parameter_values):
-    #         np.testing.assert_almost_equal(float(parameter_value), thetas_expected[i], decimal=3)
-
-    # # TODO obtain data from the prototype
-    # def test_run_d_1_t_7(self):
-    #     observable = SummedOp(
-    #         [
-    #             0.2252 * (I ^ I),
-    #             0.5716 * (Z ^ Z),
-    #             0.3435 * (I ^ Z),
-    #             -0.4347 * (Z ^ I),
-    #             0.091 * (Y ^ Y),
-    #             0.091 * (X ^ X),
-    #         ]
-    #     ).reduce()
-    #
-    #     d = 1
-    #     ansatz = EfficientSU2(observable.num_qubits, reps=d)
-    #
-    #     parameters = ansatz.ordered_parameters
-    #     init_param_values = np.zeros(len(ansatz.ordered_parameters))
-    #     for i in range(len(ansatz.ordered_parameters)):
-    #         init_param_values[i] = np.pi / 2
-    #     init_param_values[0] = 1
-    #     var_principle = RealMcLachlanVariationalPrinciple()
-    #
-    #     param_dict = dict(zip(parameters, init_param_values))
-    #
-    #     reg = None
-    #     backend = Aer.get_backend("statevector_simulator")
-    #
-    #     var_qite = VarQrte(
-    #         var_principle, regularization=reg, backend=backend, error_based_ode=False
-    #     )
-    #     time = 7
-    #
-    #     evolution_result = var_qite.evolve(
-    #         observable,
-    #         time,
-    #         ansatz,  # ansatz is a state in this case
-    #         hamiltonian_value_dict=param_dict,
-    #     )
-    #
-    #     # values from the prototype
-    #     thetas_expected = [
-    #         # TODO
-    #     ]
-    #     print(state_fidelity(Statevector(evolution_result), Statevector(
-    #         ansatz.assign_parameters(dict(zip(ansatz.parameters, thetas_expected))))))
-    #     parameter_values = evolution_result.data[0][0].params
-    #     for i, parameter_value in enumerate(parameter_values):
-    #         np.testing.assert_almost_equal(float(parameter_value), thetas_expected[i], decimal=2)
-    #
-    # TODO obtain data from the prototype
-    def test_run_d_2(self):
->>>>>>> 3e0bfe5e
         observable = SummedOp(
             [
                 0.2252 * (I ^ I),
@@ -171,14 +50,14 @@
             ]
         ).reduce()
 
-        d = 2
+        d = 1
         ansatz = EfficientSU2(observable.num_qubits, reps=d)
 
         parameters = ansatz.ordered_parameters
         init_param_values = np.zeros(len(ansatz.ordered_parameters))
         for i in range(len(ansatz.ordered_parameters)):
-            init_param_values[i] = np.pi / 4
-
+            init_param_values[i] = np.pi / 2
+        init_param_values[0] = 1
         var_principle = RealMcLachlanVariationalPrinciple()
 
         param_dict = dict(zip(parameters, init_param_values))
@@ -186,12 +65,12 @@
         reg = None
         backend = Aer.get_backend("statevector_simulator")
 
-        var_qite = VarQrte(
+        var_qrte = VarQrte(
             var_principle, regularization=reg, backend=backend, error_based_ode=False
         )
         time = 0.1
 
-        evolution_result = var_qite.evolve(
+        evolution_result = var_qrte.evolve(
             observable,
             time,
             ansatz,  # ansatz is a state in this case
@@ -199,7 +78,6 @@
         )
 
         # values from the prototype
-<<<<<<< HEAD
         thetas_expected = [0.88689233, 1.53841938, 1.57100495, 1.58891647, 1.59947863, 1.57016298,
                             1.63950734, 1.53843156]
 
@@ -208,35 +86,9 @@
         print(state_fidelity(Statevector(evolution_result),
                              Statevector(ansatz.assign_parameters(dict(
                                  zip(ansatz.parameters, thetas_expected))))))
-=======
-        thetas_expected = [
-            0.281316385345389,
-            0.986871118474767,
-            1.35534959612472,
-            0.691840609009987,
-            0.57358725779109,
-            1.03073602828349,
-            1.47364740090864,
-            1.24473065474471,
-            1.26862435890771,
-            1.05396303596684,
-            0.844504836078978,
-            0.558976984077953,
-        ]
-        print(
-            state_fidelity(
-                Statevector(evolution_result),
-                Statevector(
-                    ansatz.assign_parameters(dict(zip(ansatz.parameters, thetas_expected)))
-                ),
-            )
-        )
-        parameter_values = evolution_result.data[0][0].params
->>>>>>> 3e0bfe5e
         for i, parameter_value in enumerate(parameter_values):
-            np.testing.assert_almost_equal(float(parameter_value), thetas_expected[i], decimal=4)
+            np.testing.assert_almost_equal(float(parameter_value), thetas_expected[i], decimal=3)
 
 #
 if __name__ == "__main__":
-    unittest.main()
-    # test_run_d_1()+    unittest.main()