--- conflicted
+++ resolved
@@ -163,7 +163,6 @@
                 if len(operator.oplist) == 2:
                     state_op = operator.oplist[1]
                     if not isinstance(state_op, StateFn):
-<<<<<<< HEAD
                         raise TypeError('The StateFn representing the quantum state could not be'
                                         'extracted.')
                     if isinstance(params, (ParameterExpression, ParameterVector)) or \
@@ -182,28 +181,6 @@
                         return self._hessian_states(state_op,
                                                     meas_op=(4 * (Z ^ I ^ meas)),
                                                     target_params=params)  # type: ignore
-=======
-                        raise TypeError(
-                            "The StateFn representing the quantum state could not be extracted."
-                        )
-                    if isinstance(params, (ParameterExpression, ParameterVector)) or (
-                        isinstance(params, list)
-                        and all(isinstance(param, ParameterExpression) for param in params)
-                    ):
-
-                        return self._gradient_states(
-                            state_op, meas_op=(2 * ~StateFn(Z) ^ operator[0]), target_params=params
-                        )
-                    elif isinstance(params, tuple) or (
-                        isinstance(params, list)
-                        and all(isinstance(param, tuple) for param in params)
-                    ):
-                        return self._hessian_states(
-                            state_op,
-                            meas_op=(4 * ~StateFn(Z ^ I) ^ operator[0]),
-                            target_params=params,
-                        )  # type: ignore
->>>>>>> a34b2ab0
                     else:
                         raise OpflowError('The linear combination gradient does only support the '
                                         'computation of 1st gradients and 2nd order gradients.')
@@ -212,7 +189,6 @@
                     state_op = deepcopy(operator)
                     state_op.oplist.pop(0)
                     if not isinstance(state_op, StateFn):
-<<<<<<< HEAD
                         raise TypeError('The StateFn representing the quantum state could not be'
                                         'extracted.')
 
@@ -228,16 +204,6 @@
                     elif isinstance(params, tuple) or \
                         (isinstance(params, list) and all(isinstance(param, tuple)
                                                           for param in params)):
-=======
-                        raise TypeError(
-                            "The StateFn representing the quantum state could not be extracted."
-                        )
-
-                    if isinstance(params, (ParameterExpression, ParameterVector)) or (
-                        isinstance(params, list)
-                        and all(isinstance(param, ParameterExpression) for param in params)
-                    ):
->>>>>>> a34b2ab0
                         return state_op.traverse(
                                 partial(self._hessian_states,
                                         meas_op=(4 * Z ^ I ^ meas),
