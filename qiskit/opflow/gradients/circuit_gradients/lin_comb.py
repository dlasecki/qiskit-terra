# This code is part of Qiskit.
#
# (C) Copyright IBM 2020, 2021.
#
# This code is licensed under the Apache License, Version 2.0. You may
# obtain a copy of this license in the LICENSE.txt file in the root directory
# of this source tree or at http://www.apache.org/licenses/LICENSE-2.0.
#
# Any modifications or derivative works of this code must retain this
# copyright notice, and modified files need to carry a notice indicating
# that they have been altered from the originals.

"""The module to compute the state gradient with the linear combination method."""

from collections.abc import Iterable
from copy import deepcopy
from functools import partial
from itertools import product
from typing import List, Optional, Tuple, Union, Callable

import scipy
import numpy as np

from qiskit.circuit import Gate, Instruction
from qiskit.circuit import (
    QuantumCircuit,
    QuantumRegister,
    ParameterVector,
    ParameterExpression,
    Parameter,
)
from qiskit.circuit.parametertable import ParameterTable
from qiskit.circuit.controlledgate import ControlledGate
from qiskit.circuit.library import SGate, SdgGate, XGate
from qiskit.circuit.library.standard_gates import (
    CXGate,
    CYGate,
    CZGate,
    IGate,
    RXGate,
    RXXGate,
    RYGate,
    RYYGate,
    RZGate,
    RZXGate,
    RZZGate,
    PhaseGate,
    UGate,
    ZGate,
)
from qiskit.quantum_info import partial_trace
from ...operator_base import OperatorBase
from ...list_ops.list_op import ListOp
from ...list_ops.composed_op import ComposedOp
from ...list_ops.summed_op import SummedOp
from ...operator_globals import Z, I, Y, One, Zero
from ...primitive_ops.primitive_op import PrimitiveOp
from ...state_fns.state_fn import StateFn
from ...state_fns.circuit_state_fn import CircuitStateFn
from ...state_fns.dict_state_fn import DictStateFn
from ...state_fns.vector_state_fn import VectorStateFn
from ...state_fns.sparse_vector_state_fn import SparseVectorStateFn
from ...exceptions import OpflowError
from ...expectations import PauliExpectation
from .circuit_gradient import CircuitGradient
from ...converters import PauliBasisChange


class LinComb(CircuitGradient):
    """Compute the state gradient d⟨ψ(ω)|O(θ)|ψ(ω)〉/ dω respectively the gradients of the
    sampling probabilities of the basis states of
    a state |ψ(ω)〉w.r.t. ω.
    This method employs a linear combination of unitaries,
    see e.g. https://arxiv.org/pdf/1811.11184.pdf
    """

    SUPPORTED_GATES = {
        "rx",
        "ry",
        "rz",
        "rzx",
        "rzz",
        "ryy",
        "rxx",
        "p",
        "u",
        "controlledgate",
        "cx",
        "cy",
        "cz",
        "ccx",
        "swap",
        "iswap",
        "t",
        "s",
        "sdg",
        "x",
        "y",
        "z",
    }

    # pylint: disable=signature-differs, arguments-differ
    def __init__(self, aux_meas_op: OperatorBase = Z):
        """
        Args:
            aux_meas_op: The operator that the auxiliary qubit is measured with respect to.
                For ``aux_meas_op = Z`` we compute 2Re[(dω⟨ψ(ω)|)O(θ)|ψ(ω)〉],
                for ``aux_meas_op = -Y`` we compute 2Im[(dω⟨ψ(ω)|)O(θ)|ψ(ω)〉], and
                for ``aux_meas_op = Z - 1j * Y`` we compute 2(dω⟨ψ(ω)|)O(θ)|ψ(ω)〉.
        Raises:
            ValueError: If the provided auxiliary measurement operator is not supported.
        """
        super().__init__()
        if aux_meas_op not in [Z, -Y, (Z - 1j * Y)]:
            raise ValueError(
                "This auxiliary measurement operator is currently not supported. Please choose "
                "either Z, -Y, or Z - 1j * Y. "
            )
        self._aux_meas_op = aux_meas_op

    def convert(
        self,
        operator: OperatorBase,
        params: Union[
            ParameterExpression,
            ParameterVector,
            List[ParameterExpression],
            Tuple[ParameterExpression, ParameterExpression],
            List[Tuple[ParameterExpression, ParameterExpression]],
        ],
        aux_meas_op: OperatorBase = Z,
    ) -> OperatorBase:
        """Convert ``operator`` into an operator that represents the gradient w.r.t. ``params``.

        Args:
            operator: The operator we are taking the gradient of: ⟨ψ(ω)|O(θ)|ψ(ω)〉
            params: The parameters we are taking the gradient wrt: ω
                    If a ParameterExpression, ParameterVector or List[ParameterExpression] is given,
                    then the 1st order derivative of the operator is calculated.
                    If a Tuple[ParameterExpression, ParameterExpression] or
                    List[Tuple[ParameterExpression, ParameterExpression]]
                    is given, then the 2nd order derivative of the operator is calculated.
<<<<<<< HEAD
            aux_meas_op: The operator that the auxiliary qubit is measured with respect to.
                         for aux_meas_op = Z we compute Re[(dω⟨ψ(ω)|)O(θ)|ψ(ω)〉]
                         for aux_meas_op = -Y we compute Im[(dω⟨ψ(ω)|)O(θ)|ψ(ω)〉]

=======
>>>>>>> 688cf6ab
        Returns:
            An operator corresponding to the gradient resp. Hessian. The order is in accordance with
            the order of the given parameters.
        Raises:
            Warning: If the provided auxiliary measurement operator acts on more that 1 qubit.
        """
<<<<<<< HEAD
        if aux_meas_op.num_qubits != 1:
            raise Warning(
                "The auxiliary measurement operator is only used to evaluate an "
                "expectation value on one auxiliary qubit. Please define it "
                "accordingly. "
            )
        return self._prepare_operator(operator, params, aux_meas_op)
=======
        return self._prepare_operator(operator, params)
>>>>>>> 688cf6ab

    # pylint: disable=too-many-return-statements
    def _prepare_operator(
        self,
        operator: OperatorBase,
        params: Union[
            ParameterExpression,
            ParameterVector,
            List[ParameterExpression],
            Tuple[ParameterExpression, ParameterExpression],
            List[Tuple[ParameterExpression, ParameterExpression]],
        ],
        aux_meas_op: OperatorBase = Z,
    ) -> OperatorBase:
        """Traverse ``operator`` to get back the adapted operator representing the gradient.

        Args:
<<<<<<< HEAD
            operator: The operator we are taking the gradient of: ⟨ψ(ω)|O(θ)|ψ(ω)〉
            params: The parameters we are taking the gradient wrt: ω
=======
            operator: The operator we are taking the gradient of: ⟨ψ(ω)|O(θ)|ψ(ω)〉.
            params: The parameters we are taking the gradient wrt: ω.
>>>>>>> 688cf6ab
                If a ``ParameterExpression```, ``ParameterVector`` or ``List[ParameterExpression]``
                is given, then the 1st order derivative of the operator is calculated.
                If a ``Tuple[ParameterExpression, ParameterExpression]`` or
                ``List[Tuple[ParameterExpression, ParameterExpression]]``
                is given, then the 2nd order derivative of the operator is calculated.
<<<<<<< HEAD
            aux_meas_op: The operator that the auxiliary qubit is measured with respect to.
                 for aux_meas_op = Z we compute Re[(dω⟨ψ(ω)|)O(θ)|ψ(ω)〉]
                 for aux_meas_op = -Y we compute Im[(dω⟨ψ(ω)|)O(θ)|ψ(ω)〉]

=======
>>>>>>> 688cf6ab
        Returns:
            The adapted operator.
            Measurement operators are attached with an additional Z term acting
            on an additional working qubit.
            Quantum states - which must be given as circuits - are adapted. An additional
            working qubit controls intercepting gates.
            See e.g. [1].

        Raises:
            ValueError: If ``operator`` does not correspond to an expectation value.
            TypeError: If the ``StateFn`` corresponding to the quantum state could not be extracted
                       from ``operator``.
            OpflowError: If third or higher order gradients are requested.

        References:
            [1]: Evaluating analytic gradients on quantum hardware
                 Maria Schuld, Ville Bergholm, Christian Gogolin, Josh Izaac, and Nathan Killoran
                 Phys. Rev. A 99, 032331 – Published 21 March 2019

        """

        if isinstance(operator, ComposedOp):
            # Get the measurement and the state operator
            if not isinstance(operator.oplist[0], StateFn) or not operator.oplist[0].is_measurement:
                raise ValueError("The given operator does not correspond to an expectation value")
            if not isinstance(operator.oplist[-1], StateFn) or operator.oplist[-1].is_measurement:
                raise ValueError("The given operator does not correspond to an expectation value")
<<<<<<< HEAD
            if operator.oplist[0].is_measurement:
=======
            if operator[0].is_measurement:
>>>>>>> 688cf6ab
                meas = deepcopy(operator.oplist[0])
                meas = meas.primitive * meas.coeff
                if len(operator.oplist) == 2:
                    state_op = operator.oplist[1]
                    if not isinstance(state_op, StateFn):
                        raise TypeError(
                            "The StateFn representing the quantum state could not be" "extracted."
                        )
                    if isinstance(params, (ParameterExpression, ParameterVector)) or (
                        isinstance(params, list)
                        and all(isinstance(param, ParameterExpression) for param in params)
                    ):
                        return self._gradient_states(
<<<<<<< HEAD
                            state_op, meas_op=(2 * aux_meas_op ^ meas), target_params=params
=======
                            state_op,
                            meas_op=(2 * meas),
                            target_params=params,
>>>>>>> 688cf6ab
                        )
                    elif isinstance(params, tuple) or (
                        isinstance(params, list)
                        and all(isinstance(param, tuple) for param in params)
                    ):

                        return self._hessian_states(
<<<<<<< HEAD
                            state_op, meas_op=(4 * (aux_meas_op ^ I ^ meas)), target_params=params
=======
                            state_op,
                            meas_op=(4 * (I ^ meas)),
                            target_params=params,
>>>>>>> 688cf6ab
                        )  # type: ignore
                    else:
                        raise OpflowError(
                            "The linear combination gradient does only support the "
                            "computation of 1st gradients and 2nd order gradients."
                        )

                else:
                    state_op = deepcopy(operator)
                    state_op.oplist.pop(0)
                    if not isinstance(state_op, StateFn):
                        raise TypeError(
                            "The StateFn representing the quantum state could not be" "extracted."
                        )

                    if isinstance(params, (ParameterExpression, ParameterVector)) or (
                        isinstance(params, list)
                        and all(isinstance(param, ParameterExpression) for param in params)
                    ):

                        return state_op.traverse(
                            partial(
                                self._gradient_states,
<<<<<<< HEAD
                                meas_op=(2 * aux_meas_op ^ meas),
=======
                                meas_op=(2 * meas),
>>>>>>> 688cf6ab
                                target_params=params,
                            )
                        )
                    elif isinstance(params, tuple) or (
                        isinstance(params, list)
                        and all(isinstance(param, tuple) for param in params)
                    ):
                        return state_op.traverse(
                            partial(
                                self._hessian_states,
<<<<<<< HEAD
                                meas_op=(4 * aux_meas_op ^ I ^ meas),
=======
                                meas_op=(4 * I ^ meas),
>>>>>>> 688cf6ab
                                target_params=params,
                            )
                        )

                    raise OpflowError(
<<<<<<< HEAD
                        "The linear combination gradient does only support the "
                        "computation of 1st gradients and 2nd order gradients."
=======
                        "The linear combination gradient only supports the "
                        "computation of 1st and 2nd order gradients."
>>>>>>> 688cf6ab
                    )
            else:
                return operator.traverse(partial(self._prepare_operator, params=params))
        elif isinstance(operator, ListOp):
            return operator.traverse(partial(self._prepare_operator, params=params))
        elif isinstance(operator, StateFn):
            if operator.is_measurement:
                return operator.traverse(partial(self._prepare_operator, params=params))
            else:
                if isinstance(params, (ParameterExpression, ParameterVector)) or (
                    isinstance(params, list)
                    and all(isinstance(param, ParameterExpression) for param in params)
                ):
                    return self._gradient_states(operator, target_params=params)
                elif isinstance(params, tuple) or (
                    isinstance(params, list) and all(isinstance(param, tuple) for param in params)
                ):
                    return self._hessian_states(operator, target_params=params)  # type: ignore
                else:
                    raise OpflowError(
                        "The linear combination gradient does only support the computation "
                        "of 1st gradients and 2nd order gradients."
                    )
        elif isinstance(operator, PrimitiveOp):
            return operator
        return operator

    @staticmethod
    def _grad_combo_fn(x, state_op, aux_meas_op):
        def get_result(item):
            if isinstance(item, (DictStateFn, SparseVectorStateFn)):
                item = item.primitive
            if isinstance(item, VectorStateFn):
                item = item.primitive.data

            if isinstance(item, dict):
                prob_dict = {}
                for key, val in item.items():
                    prob_counts = val * np.conj(val)
                    if int(key[0]) == 1:
                        prob_counts *= -1
                    suffix = key[1:]
                    prob_dict[suffix] = prob_dict.get(suffix, 0) + prob_counts
                for key in prob_dict:
                    prob_dict[key] *= 2
                return prob_dict
            elif isinstance(item, scipy.sparse.spmatrix):
                # TODO Generalize
                if aux_meas_op != Z:
                    raise Warning(
                        "Currently only Z measurements are supported for the chosen " "backend."
                    )
                # Generate the operator which computes the linear combination
                trace = _z_exp(item)
                return trace
            elif isinstance(item, Iterable):
                # Generate the operator which computes the linear combination
                lin_comb_op = 2 * aux_meas_op ^ (I ^ state_op.num_qubits)
                lin_comb_op = lin_comb_op.to_matrix()
                outer = np.outer(item, item.conj())
                return list(
                    np.diag(partial_trace(lin_comb_op.dot(outer), [state_op.num_qubits]).data)
                )
            else:
                raise TypeError(
                    "The state result should be either a DictStateFn or a VectorStateFn."
                )

        if not isinstance(x, Iterable):
            return get_result(x)
        elif len(x) == 1:
            return get_result(x[0])
        else:
            result = []
            for item in x:
                result.append(get_result(item))
            return result

    @staticmethod
    def _hess_combo_fn(x, state_op, aux_meas_op):
        def get_result(item):
            if isinstance(item, DictStateFn):
                item = item.primitive
            if isinstance(item, VectorStateFn):
                item = item.primitive.data
            if isinstance(item, Iterable):
                # Generate the operator which computes the linear combination
                lin_comb_op = 4 * (I ^ (state_op.num_qubits + 1)) ^ aux_meas_op
                lin_comb_op = lin_comb_op.to_matrix()
                return list(
                    np.diag(
                        partial_trace(lin_comb_op.dot(np.outer(item, np.conj(item))), [0, 1]).data
                    )
                )
            elif isinstance(item, scipy.sparse.spmatrix):
                # Generate the operator which computes the linear combination
                trace = _z_exp(item)
                return trace
            elif isinstance(item, dict):
                prob_dict = {}
                for key, val in item.values():
                    prob_counts = val * np.conj(val)
                    if int(key[-1]) == 1:
                        prob_counts *= -1
                    prefix = key[:-2]
                    prob_dict[prefix] = prob_dict.get(prefix, 0) + prob_counts
                for key in prob_dict:
                    prob_dict[key] *= 4
                return prob_dict
            else:
                raise TypeError(
                    "The state result should be either a DictStateFn or a VectorStateFn."
                )

        if not isinstance(x, Iterable):
            return get_result(x)
        elif len(x) == 1:
            return get_result(x[0])
        else:
            result = []
            for item in x:
                result.append(get_result(item))
            return result

    @staticmethod
    def _gate_gradient_dict(gate: Gate) -> List[Tuple[List[complex], List[Instruction]]]:
        r"""Given a parameterized gate U(theta) with derivative
        dU(theta)/dtheta = sum_ia_iU(theta)V_i.
        This function returns a:=[a_0, ...] and V=[V_0, ...]
        Suppose U takes multiple parameters, i.e., U(theta^0, ... theta^k).
        The returned coefficients and gates are ordered accordingly.
        Only parameterized Qiskit gates are supported.

        Args:
            gate: The gate for which the derivative is being computed.

        Returns:
            The coefficients and the gates used for the metric computation for each parameter of
            the respective gates ``[([a^0], [V^0]) ..., ([a^k], [V^k])]``.

        Raises:
            OpflowError: If the input gate is controlled by another state but '|1>^{\otimes k}'
            TypeError: If the input gate is not a supported parameterized gate.
        """

        # pylint: disable=too-many-return-statements
        if isinstance(gate, PhaseGate):
            # theta
            return [([0.5j, -0.5j], [IGate(), CZGate()])]
        if isinstance(gate, UGate):
            # theta, lambda, phi
            return [([-0.5j], [CZGate()]), ([-0.5j], [CZGate()]), ([-0.5j], [CZGate()])]
        if isinstance(gate, RXGate):
            # theta
            return [([-0.5j], [CXGate()])]
        if isinstance(gate, RYGate):
            # theta
            return [([-0.5j], [CYGate()])]
        if isinstance(gate, RZGate):
            # theta
            return [([-0.5j], [CZGate()])]
        if isinstance(gate, RXXGate):
            # theta
            cxx_circ = QuantumCircuit(3)
            cxx_circ.cx(0, 1)
            cxx_circ.cx(0, 2)
            cxx = cxx_circ.to_instruction()
            return [([-0.5j], [cxx])]
        if isinstance(gate, RYYGate):
            # theta
            cyy_circ = QuantumCircuit(3)
            cyy_circ.cy(0, 1)
            cyy_circ.cy(0, 2)
            cyy = cyy_circ.to_instruction()
            return [([-0.5j], [cyy])]
        if isinstance(gate, RZZGate):
            # theta
            czz_circ = QuantumCircuit(3)
            czz_circ.cz(0, 1)
            czz_circ.cz(0, 2)
            czz = czz_circ.to_instruction()
            return [([-0.5j], [czz])]
        if isinstance(gate, RZXGate):
            # theta
            czx_circ = QuantumCircuit(3)
            czx_circ.cx(0, 2)
            czx_circ.cz(0, 1)
            czx = czx_circ.to_instruction()
            return [([-0.5j], [czx])]
        if isinstance(gate, ControlledGate):
            # TODO support arbitrary control states
            if gate.ctrl_state != 2**gate.num_ctrl_qubits - 1:
                raise OpflowError(
                    "Function only support controlled gates with control state `1` on all control "
                    "qubits."
                )

            base_coeffs_gates = LinComb._gate_gradient_dict(gate.base_gate)
            coeffs_gates = []
            # The projectors needed for the gradient of a controlled gate are integrated by a sum
            # of gates.
            # The following line generates the decomposition gates.

            proj_gates_controlled = [
                [(-1) ** p.count(ZGate()), p]
                for p in product([IGate(), ZGate()], repeat=gate.num_ctrl_qubits)
            ]
            for base_coeffs, base_gates in base_coeffs_gates:  # loop over parameters
                coeffs = []
                gates = []
                for phase, proj_gates in proj_gates_controlled:
                    coeffs.extend([phase * c / (2**gate.num_ctrl_qubits) for c in base_coeffs])
                    for base_gate in base_gates:
                        controlled_circ = QuantumCircuit(gate.num_ctrl_qubits + gate.num_qubits)
                        for i, proj_gate in enumerate(proj_gates):
                            if isinstance(proj_gate, ZGate):
                                controlled_circ.cz(0, i + 1)
                        if not isinstance(base_gate, IGate):
                            controlled_circ.append(
                                base_gate,
                                [
                                    0,
                                    range(
                                        gate.num_ctrl_qubits + 1,
                                        gate.num_ctrl_qubits + gate.num_qubits,
                                    ),
                                ],
                            )
                        gates.append(controlled_circ.to_instruction())
                c_g = (coeffs, gates)
                coeffs_gates.append(c_g)
            return coeffs_gates
        raise TypeError(f"Unrecognized parameterized gate, {gate}")

    @staticmethod
    def apply_grad_gate(
        circuit,
        gate,
        param_index,
        grad_gate,
        grad_coeff,
        qr_superpos,
        open_ctrl=False,
        trim_after_grad_gate=False,
    ):
        """Util function to apply a gradient gate for the linear combination of unitaries method.
        Replaces the ``gate`` instance in ``circuit`` with ``grad_gate`` using ``qr_superpos`` as
        superposition qubit. Also adds the appropriate sign-fix gates on the superposition qubit.

        Args:
            circuit (QuantumCircuit): The circuit in which to do the replacements.
            gate (Gate): The gate instance to replace.
            param_index (int): The index of the parameter in ``gate``.
            grad_gate (Gate): A controlled gate encoding the gradient of ``gate``.
            grad_coeff (float): A coefficient to the gradient component. Might not be one if the
                gradient contains multiple summed terms.
            qr_superpos (QuantumRegister): A ``QuantumRegister`` of size 1 contained in ``circuit``
                that is used as control for ``grad_gate``.
            open_ctrl (bool): If True use an open control for ``grad_gate`` instead of closed.
            trim_after_grad_gate (bool): If True remove all gates after the ``grad_gate``. Can
                be used to reduce the circuit depth in e.g. computing an overlap of gradients.

        Returns:
            QuantumCircuit: A copy of the original circuit with the gradient gate added.

        Raises:
            RuntimeError: If ``gate`` is not in ``circuit``.
        """
        # copy the input circuit taking the gates by reference
        out = QuantumCircuit(*circuit.qregs)
        out._data = circuit._data.copy()
        out._parameter_table = ParameterTable(
            {param: values.copy() for param, values in circuit._parameter_table.items()}
        )

        # get the data index and qubits of the target gate  TODO use built-in
        gate_idx, gate_qubits = None, None
        for i, (op, qarg, _) in enumerate(out._data):
            if op is gate:
                gate_idx, gate_qubits = i, qarg
                break
        if gate_idx is None:
            raise RuntimeError("The specified gate could not be found in the circuit data.")

        # initialize replacement instructions
        replacement = []

        # insert the phase fix before the target gate better documentation
        sign = np.sign(grad_coeff)
        is_complex = np.iscomplex(grad_coeff)

        if sign < 0 and is_complex:
            replacement.append((SdgGate(), qr_superpos[:], []))
        elif sign < 0:
            replacement.append((ZGate(), qr_superpos[:], []))
        elif is_complex:
            replacement.append((SGate(), qr_superpos[:], []))
        # else no additional gate required

        # open control if specified
        if open_ctrl:
            replacement += [(XGate(), qr_superpos[:], [])]

        # compute the replacement
        if isinstance(gate, UGate) and param_index == 0:
            theta = gate.params[2]
            rz_plus, rz_minus = RZGate(theta), RZGate(-theta)
            replacement += [(rz_plus, [qubit], []) for qubit in gate_qubits]
            replacement += [(RXGate(np.pi / 2), [qubit], []) for qubit in gate_qubits]
            replacement.append((grad_gate, qr_superpos[:] + gate_qubits, []))
            replacement += [(RXGate(-np.pi / 2), [qubit], []) for qubit in gate_qubits]
            replacement += [(rz_minus, [qubit], []) for qubit in gate_qubits]

            # update parametertable if necessary
            if isinstance(theta, ParameterExpression):
                out._update_parameter_table(rz_plus)
                out._update_parameter_table(rz_minus)

            if open_ctrl:
                replacement += [(XGate(), qr_superpos[:], [])]

            if not trim_after_grad_gate:
                replacement.append((gate, gate_qubits, []))

        elif isinstance(gate, UGate) and param_index == 1:
            # gradient gate is applied after the original gate in this case
            replacement.append((gate, gate_qubits, []))
            replacement.append((grad_gate, qr_superpos[:] + gate_qubits, []))
            if open_ctrl:
                replacement += [(XGate(), qr_superpos[:], [])]

        else:
            replacement.append((grad_gate, qr_superpos[:] + gate_qubits, []))
            if open_ctrl:
                replacement += [(XGate(), qr_superpos[:], [])]
            if not trim_after_grad_gate:
                replacement.append((gate, gate_qubits, []))

        # replace the parameter we compute the derivative of with the replacement
        # TODO can this be done more efficiently?
        if trim_after_grad_gate:  # remove everything after the gradient gate
            out._data[gate_idx:] = replacement
            # reset parameter table
            table = ParameterTable()
            for op, _, _ in out._data:
                for idx, param_expression in enumerate(op.params):
                    if isinstance(param_expression, ParameterExpression):
                        for param in param_expression.parameters:
                            if param not in table.keys():
                                table[param] = [(op, idx)]
                            else:
                                table[param].append((op, idx))

            out._parameter_table = table

        else:
            out._data[gate_idx : gate_idx + 1] = replacement

        return out

    def _aux_meas_basis_trafo(
        self, aux_meas_op: OperatorBase, state: StateFn, state_op: StateFn, combo_fn: Callable
    ) -> ListOp:
        """
        This function applies the necessary basis transformation to measure the quantum state in
        a different basis -- given by the auxiliary measurement operator ``aux_meas_op``.

        Args:
            aux_meas_op: The auxiliary measurement operator defines the necessary measurement basis.
            state: This operator represents the gradient or Hessian before the basis transformation.
            state_op: The operator representing the quantum state for which we compute the gradient
                or Hessian.
            combo_fn: This ``combo_fn`` defines whether the target is a gradient or Hessian.


        Returns:
            Operator representing the gradient or Hessian.

        Raises:
            ValueError: If ``aux_meas_op`` is neither ``Z`` nor ``-Y`` nor ``Z - 1j * Y``.

        """
        if aux_meas_op == Z - 1j * Y:
            state_z = ListOp(
                [state],
                combo_fn=partial(combo_fn, state_op=state_op),
            )
            pbc = PauliBasisChange(replacement_fn=PauliBasisChange.measurement_replacement_fn)
            pbc = pbc.convert(-Y ^ (I ^ (state.num_qubits - 1)))
            state_y = pbc[-1] @ state
            state_y = ListOp(
                [state_y],
                combo_fn=partial(combo_fn, state_op=state_op),
            )
            return state_z - 1j * state_y

        elif aux_meas_op == -Y:
            pbc = PauliBasisChange(replacement_fn=PauliBasisChange.measurement_replacement_fn)
            pbc = pbc.convert(aux_meas_op ^ (I ^ (state.num_qubits - 1)))
            state = pbc[-1] @ state
            return -1 * ListOp(
                [state],
                combo_fn=partial(combo_fn, state_op=state_op),
            )
        elif aux_meas_op == Z:
            return ListOp(
                [state],
                combo_fn=partial(combo_fn, state_op=state_op),
            )
        else:
            raise ValueError(
                f"The auxiliary measurement operator passed {aux_meas_op} is not supported. "
                "Only Y, Z, or Z - 1j * Y are valid."
            )

    def _gradient_states(
        self,
        state_op: StateFn,
        meas_op: Optional[OperatorBase] = None,
        target_params: Optional[Union[Parameter, List[Parameter]]] = None,
        open_ctrl: bool = False,
        trim_after_grad_gate: bool = False,
        aux_meas_op: OperatorBase = Z,
    ) -> ListOp:
        """Generate the gradient states.

        Args:
            state_op: The operator representing the quantum state for which we compute the gradient.
            meas_op: The operator representing the observable for which we compute the gradient.
            target_params: The parameters we are taking the gradient wrt: ω
            aux_meas_op: The operator that the auxiliary qubit is measured with respect to.
                 for aux_meas_op = Z we compute Re[(dω⟨ψ(ω)|)O(θ)|ψ(ω)〉]
                 for aux_meas_op = -Y we compute Im[(dω⟨ψ(ω)|)O(θ)|ψ(ω)〉]
        Returns:
            ListOp of StateFns as quantum circuits which are the states w.r.t. which we compute the
            gradient. If a parameter appears multiple times, one circuit is created per
            parameterized gates to compute the product rule.
        Raises:
            AquaError: If one of the circuits could not be constructed.
            TypeError: If the operators is of unsupported type.
            ValueError: If the auxiliary operator preparation fails.
        """
        # unroll separately from the H gate since we need the H gate to be the first
        # operation in the data attributes of the circuit
        unrolled = self._transpile_to_supported_operations(state_op.primitive, self.SUPPORTED_GATES)
<<<<<<< HEAD

=======
>>>>>>> 688cf6ab
        qr_superpos = QuantumRegister(1)
        state_qc = QuantumCircuit(*state_op.primitive.qregs, qr_superpos)
        state_qc.h(qr_superpos)

<<<<<<< HEAD
        if not isinstance(meas_op, bool):
            if meas_op is not None:
                meas_op = meas_op.reduce()

=======
>>>>>>> 688cf6ab
        state_qc.compose(unrolled, inplace=True)

        # Define the working qubit to realize the linear combination of unitaries
        if not isinstance(target_params, (list, np.ndarray)):
            target_params = [target_params]

        oplist = []
        for param in target_params:
            if param not in state_qc.parameters:
                oplist += [~Zero @ One]
            else:
                param_gates = state_qc._parameter_table[param]
                sub_oplist = []
                for gate, idx in param_gates:
                    grad_coeffs, grad_gates = self._gate_gradient_dict(gate)[idx]

                    # construct the states
                    for grad_coeff, grad_gate in zip(grad_coeffs, grad_gates):
                        grad_circuit = self.apply_grad_gate(
                            state_qc,
                            gate,
                            idx,
                            grad_gate,
                            grad_coeff,
                            qr_superpos,
                            open_ctrl,
                            trim_after_grad_gate,
                        )
                        # apply final Hadamard on superposition qubit
                        grad_circuit.h(qr_superpos)

                        # compute the correct coefficient and append to list of circuits
                        coeff = np.sqrt(np.abs(grad_coeff)) * state_op.coeff
                        state = CircuitStateFn(grad_circuit, coeff=coeff)

                        # apply the chain rule if the parameter expression if required
                        param_expression = gate.params[idx]

                        if isinstance(meas_op, OperatorBase):
<<<<<<< HEAD
                            state = StateFn(meas_op, is_measurement=True) @ state
                            state = PauliExpectation().convert(state).reduce()

                        elif meas_op is True:
                            state = ListOp(
                                [state],
                                combo_fn=partial(
                                    self._grad_combo_fn, state_op=state_op, aux_meas_op=aux_meas_op
                                ),
=======
                            state = (
                                StateFn(self._aux_meas_op ^ meas_op, is_measurement=True) @ state
                            )

                        else:
                            state = self._aux_meas_basis_trafo(
                                self._aux_meas_op, state, state_op, self._grad_combo_fn
>>>>>>> 688cf6ab
                            )

                        if param_expression != param:  # parameter is not identity, apply chain rule
                            param_grad = param_expression.gradient(param)
                            state *= param_grad

                        sub_oplist += [state]

                oplist += [SummedOp(sub_oplist) if len(sub_oplist) > 1 else sub_oplist[0]]

        return ListOp(oplist) if len(oplist) > 1 else oplist[0]

    def _hessian_states(
        self,
        state_op: StateFn,
        meas_op: Optional[OperatorBase] = None,
        target_params=None,
        aux_meas_op: OperatorBase = Z,
    ) -> OperatorBase:
        """Generate the operator states whose evaluation returns the Hessian (items).

        Args:
            state_op: The operator representing the quantum state for which we compute the Hessian.
            meas_op: The operator representing the observable for which we compute the gradient.
            target_params: The parameters we are computing the Hessian wrt: ω

        Returns:
            Operators which give the Hessian. If a parameter appears multiple times, one circuit is
            created per parameterized gates to compute the product rule.

        Raises:
            AquaError: If one of the circuits could not be constructed.
            TypeError: If ``operator`` is of unsupported type.
            ValueError: If the auxiliary operator preparation fails.
        """
        if not isinstance(target_params, list):
            target_params = [target_params]

        if not all(isinstance(params, tuple) for params in target_params):
            raise TypeError(
                "Please define in the parameters for which the Hessian is evaluated "
                "either as parameter tuple or a list of parameter tuples"
            )

        # create circuit with two additional qubits
        qr_add0 = QuantumRegister(1, "s0")
        qr_add1 = QuantumRegister(1, "s1")
        state_qc = QuantumCircuit(*state_op.primitive.qregs, qr_add0, qr_add1)

        # add Hadamards
        state_qc.h(qr_add0)
        state_qc.h(qr_add1)

        if not isinstance(meas_op, bool):
            if meas_op is not None:
                meas_op = meas_op.reduce()

        # compose with the original circuit
        state_qc.compose(state_op.primitive, inplace=True)

        # create a copy of the original circuit with an additional working qubit register
        oplist = []
        for param_a, param_b in target_params:
            if param_a not in state_qc.parameters or param_b not in state_qc.parameters:
                oplist += [~Zero @ One]
            else:
                sub_oplist = []
                param_gates_a = state_qc._parameter_table[param_a]
                param_gates_b = state_qc._parameter_table[param_b]
                for gate_a, idx_a in param_gates_a:
                    grad_coeffs_a, grad_gates_a = self._gate_gradient_dict(gate_a)[idx_a]

                    for grad_coeff_a, grad_gate_a in zip(grad_coeffs_a, grad_gates_a):
                        grad_circuit = self.apply_grad_gate(
                            state_qc, gate_a, idx_a, grad_gate_a, grad_coeff_a, qr_add0
                        )

                        for gate_b, idx_b in param_gates_b:
                            grad_coeffs_b, grad_gates_b = self._gate_gradient_dict(gate_b)[idx_b]

                            for grad_coeff_b, grad_gate_b in zip(grad_coeffs_b, grad_gates_b):
                                hessian_circuit = self.apply_grad_gate(
                                    grad_circuit, gate_b, idx_b, grad_gate_b, grad_coeff_b, qr_add1
                                )

                                # final Hadamards and CZ
                                hessian_circuit.h(qr_add0)
                                hessian_circuit.cz(qr_add1[0], qr_add0[0])
                                hessian_circuit.h(qr_add1)

                                coeff = state_op.coeff
                                coeff *= np.sqrt(np.abs(grad_coeff_a) * np.abs(grad_coeff_b))
                                state = CircuitStateFn(hessian_circuit, coeff=coeff)

                                if meas_op is not None:
<<<<<<< HEAD
                                    state = StateFn(meas_op, is_measurement=True) @ state
                                else:
                                    # special operator for probability gradients
                                    # uses combo_fn on list op with a single operator
                                    state = ListOp(
                                        [state],
                                        combo_fn=partial(
                                            self._hess_combo_fn,
                                            state_op=state_op,
                                            aux_meas_op=aux_meas_op,
                                        ),
=======
                                    state = (
                                        StateFn(self._aux_meas_op ^ meas_op, is_measurement=True)
                                        @ state
                                    )
                                else:
                                    state = self._aux_meas_basis_trafo(
                                        self._aux_meas_op, state, state_op, self._hess_combo_fn
>>>>>>> 688cf6ab
                                    )

                                # Chain Rule Parameter Expression
                                param_grad = 1
                                for gate, idx, param in zip(
                                    [gate_a, gate_b], [idx_a, idx_b], [param_a, param_b]
                                ):
                                    param_expression = gate.params[idx]
                                    if param_expression != param:  # need to apply chain rule
                                        param_grad *= param_expression.gradient(param)

                                if param_grad != 1:
                                    state *= param_grad

                                sub_oplist += [state]

                oplist += [SummedOp(sub_oplist) if len(sub_oplist) > 1 else sub_oplist[0]]

        return ListOp(oplist) if len(oplist) > 1 else oplist[0]


def _z_exp(spmatrix):
    """Compute the sampling probabilities of the qubits after applying measurement on the
    auxiliary qubit."""

    dok = spmatrix.todok()
    num_qubits = int(np.log2(dok.shape[1]))
    exp = scipy.sparse.dok_matrix((1, 2 ** (num_qubits - 1)))

    for index, amplitude in dok.items():
        binary = bin(index[1])[2:].zfill(num_qubits)
        sign = -1 if binary[0] == "1" else 1
        new_index = int(binary[1:], 2)
        exp[(0, new_index)] = exp[(0, new_index)] + 2 * sign * np.abs(amplitude) ** 2

    return exp<|MERGE_RESOLUTION|>--- conflicted
+++ resolved
@@ -61,7 +61,6 @@
 from ...state_fns.vector_state_fn import VectorStateFn
 from ...state_fns.sparse_vector_state_fn import SparseVectorStateFn
 from ...exceptions import OpflowError
-from ...expectations import PauliExpectation
 from .circuit_gradient import CircuitGradient
 from ...converters import PauliBasisChange
 
@@ -128,7 +127,6 @@
             Tuple[ParameterExpression, ParameterExpression],
             List[Tuple[ParameterExpression, ParameterExpression]],
         ],
-        aux_meas_op: OperatorBase = Z,
     ) -> OperatorBase:
         """Convert ``operator`` into an operator that represents the gradient w.r.t. ``params``.
 
@@ -140,30 +138,11 @@
                     If a Tuple[ParameterExpression, ParameterExpression] or
                     List[Tuple[ParameterExpression, ParameterExpression]]
                     is given, then the 2nd order derivative of the operator is calculated.
-<<<<<<< HEAD
-            aux_meas_op: The operator that the auxiliary qubit is measured with respect to.
-                         for aux_meas_op = Z we compute Re[(dω⟨ψ(ω)|)O(θ)|ψ(ω)〉]
-                         for aux_meas_op = -Y we compute Im[(dω⟨ψ(ω)|)O(θ)|ψ(ω)〉]
-
-=======
->>>>>>> 688cf6ab
         Returns:
             An operator corresponding to the gradient resp. Hessian. The order is in accordance with
             the order of the given parameters.
-        Raises:
-            Warning: If the provided auxiliary measurement operator acts on more that 1 qubit.
-        """
-<<<<<<< HEAD
-        if aux_meas_op.num_qubits != 1:
-            raise Warning(
-                "The auxiliary measurement operator is only used to evaluate an "
-                "expectation value on one auxiliary qubit. Please define it "
-                "accordingly. "
-            )
-        return self._prepare_operator(operator, params, aux_meas_op)
-=======
+        """
         return self._prepare_operator(operator, params)
->>>>>>> 688cf6ab
 
     # pylint: disable=too-many-return-statements
     def _prepare_operator(
@@ -176,30 +155,17 @@
             Tuple[ParameterExpression, ParameterExpression],
             List[Tuple[ParameterExpression, ParameterExpression]],
         ],
-        aux_meas_op: OperatorBase = Z,
     ) -> OperatorBase:
         """Traverse ``operator`` to get back the adapted operator representing the gradient.
 
         Args:
-<<<<<<< HEAD
-            operator: The operator we are taking the gradient of: ⟨ψ(ω)|O(θ)|ψ(ω)〉
-            params: The parameters we are taking the gradient wrt: ω
-=======
             operator: The operator we are taking the gradient of: ⟨ψ(ω)|O(θ)|ψ(ω)〉.
             params: The parameters we are taking the gradient wrt: ω.
->>>>>>> 688cf6ab
                 If a ``ParameterExpression```, ``ParameterVector`` or ``List[ParameterExpression]``
                 is given, then the 1st order derivative of the operator is calculated.
                 If a ``Tuple[ParameterExpression, ParameterExpression]`` or
                 ``List[Tuple[ParameterExpression, ParameterExpression]]``
                 is given, then the 2nd order derivative of the operator is calculated.
-<<<<<<< HEAD
-            aux_meas_op: The operator that the auxiliary qubit is measured with respect to.
-                 for aux_meas_op = Z we compute Re[(dω⟨ψ(ω)|)O(θ)|ψ(ω)〉]
-                 for aux_meas_op = -Y we compute Im[(dω⟨ψ(ω)|)O(θ)|ψ(ω)〉]
-
-=======
->>>>>>> 688cf6ab
         Returns:
             The adapted operator.
             Measurement operators are attached with an additional Z term acting
@@ -223,77 +189,59 @@
 
         if isinstance(operator, ComposedOp):
             # Get the measurement and the state operator
-            if not isinstance(operator.oplist[0], StateFn) or not operator.oplist[0].is_measurement:
+            if not isinstance(operator[0], StateFn) or not operator[0].is_measurement:
                 raise ValueError("The given operator does not correspond to an expectation value")
-            if not isinstance(operator.oplist[-1], StateFn) or operator.oplist[-1].is_measurement:
+            if not isinstance(operator[-1], StateFn) or operator[-1].is_measurement:
                 raise ValueError("The given operator does not correspond to an expectation value")
-<<<<<<< HEAD
-            if operator.oplist[0].is_measurement:
-=======
             if operator[0].is_measurement:
->>>>>>> 688cf6ab
                 meas = deepcopy(operator.oplist[0])
                 meas = meas.primitive * meas.coeff
                 if len(operator.oplist) == 2:
-                    state_op = operator.oplist[1]
+                    state_op = operator[1]
                     if not isinstance(state_op, StateFn):
                         raise TypeError(
-                            "The StateFn representing the quantum state could not be" "extracted."
+                            "The StateFn representing the quantum state could not be extracted."
                         )
                     if isinstance(params, (ParameterExpression, ParameterVector)) or (
                         isinstance(params, list)
                         and all(isinstance(param, ParameterExpression) for param in params)
                     ):
+
                         return self._gradient_states(
-<<<<<<< HEAD
-                            state_op, meas_op=(2 * aux_meas_op ^ meas), target_params=params
-=======
                             state_op,
                             meas_op=(2 * meas),
                             target_params=params,
->>>>>>> 688cf6ab
                         )
                     elif isinstance(params, tuple) or (
                         isinstance(params, list)
                         and all(isinstance(param, tuple) for param in params)
                     ):
-
                         return self._hessian_states(
-<<<<<<< HEAD
-                            state_op, meas_op=(4 * (aux_meas_op ^ I ^ meas)), target_params=params
-=======
                             state_op,
                             meas_op=(4 * (I ^ meas)),
                             target_params=params,
->>>>>>> 688cf6ab
                         )  # type: ignore
                     else:
                         raise OpflowError(
                             "The linear combination gradient does only support the "
                             "computation of 1st gradients and 2nd order gradients."
                         )
-
                 else:
                     state_op = deepcopy(operator)
                     state_op.oplist.pop(0)
                     if not isinstance(state_op, StateFn):
                         raise TypeError(
-                            "The StateFn representing the quantum state could not be" "extracted."
+                            "The StateFn representing the quantum state could not be extracted."
                         )
 
                     if isinstance(params, (ParameterExpression, ParameterVector)) or (
                         isinstance(params, list)
                         and all(isinstance(param, ParameterExpression) for param in params)
                     ):
-
                         return state_op.traverse(
                             partial(
                                 self._gradient_states,
-<<<<<<< HEAD
-                                meas_op=(2 * aux_meas_op ^ meas),
-=======
                                 meas_op=(2 * meas),
->>>>>>> 688cf6ab
                                 target_params=params,
                             )
                         )
@@ -304,23 +252,14 @@
                         return state_op.traverse(
                             partial(
                                 self._hessian_states,
-<<<<<<< HEAD
-                                meas_op=(4 * aux_meas_op ^ I ^ meas),
-=======
                                 meas_op=(4 * I ^ meas),
->>>>>>> 688cf6ab
                                 target_params=params,
                             )
                         )
 
                     raise OpflowError(
-<<<<<<< HEAD
-                        "The linear combination gradient does only support the "
-                        "computation of 1st gradients and 2nd order gradients."
-=======
                         "The linear combination gradient only supports the "
                         "computation of 1st and 2nd order gradients."
->>>>>>> 688cf6ab
                     )
             else:
                 return operator.traverse(partial(self._prepare_operator, params=params))
@@ -349,7 +288,7 @@
         return operator
 
     @staticmethod
-    def _grad_combo_fn(x, state_op, aux_meas_op):
+    def _grad_combo_fn(x, state_op):
         def get_result(item):
             if isinstance(item, (DictStateFn, SparseVectorStateFn)):
                 item = item.primitive
@@ -368,17 +307,12 @@
                     prob_dict[key] *= 2
                 return prob_dict
             elif isinstance(item, scipy.sparse.spmatrix):
-                # TODO Generalize
-                if aux_meas_op != Z:
-                    raise Warning(
-                        "Currently only Z measurements are supported for the chosen " "backend."
-                    )
                 # Generate the operator which computes the linear combination
                 trace = _z_exp(item)
                 return trace
             elif isinstance(item, Iterable):
                 # Generate the operator which computes the linear combination
-                lin_comb_op = 2 * aux_meas_op ^ (I ^ state_op.num_qubits)
+                lin_comb_op = 2 * Z ^ (I ^ state_op.num_qubits)
                 lin_comb_op = lin_comb_op.to_matrix()
                 outer = np.outer(item, item.conj())
                 return list(
@@ -400,7 +334,7 @@
             return result
 
     @staticmethod
-    def _hess_combo_fn(x, state_op, aux_meas_op):
+    def _hess_combo_fn(x, state_op):
         def get_result(item):
             if isinstance(item, DictStateFn):
                 item = item.primitive
@@ -408,7 +342,7 @@
                 item = item.primitive.data
             if isinstance(item, Iterable):
                 # Generate the operator which computes the linear combination
-                lin_comb_op = 4 * (I ^ (state_op.num_qubits + 1)) ^ aux_meas_op
+                lin_comb_op = 4 * (I ^ (state_op.num_qubits + 1)) ^ Z
                 lin_comb_op = lin_comb_op.to_matrix()
                 return list(
                     np.diag(
@@ -743,7 +677,6 @@
         target_params: Optional[Union[Parameter, List[Parameter]]] = None,
         open_ctrl: bool = False,
         trim_after_grad_gate: bool = False,
-        aux_meas_op: OperatorBase = Z,
     ) -> ListOp:
         """Generate the gradient states.
 
@@ -751,13 +684,15 @@
             state_op: The operator representing the quantum state for which we compute the gradient.
             meas_op: The operator representing the observable for which we compute the gradient.
             target_params: The parameters we are taking the gradient wrt: ω
-            aux_meas_op: The operator that the auxiliary qubit is measured with respect to.
-                 for aux_meas_op = Z we compute Re[(dω⟨ψ(ω)|)O(θ)|ψ(ω)〉]
-                 for aux_meas_op = -Y we compute Im[(dω⟨ψ(ω)|)O(θ)|ψ(ω)〉]
+            open_ctrl: If True use an open control for ``grad_gate`` instead of closed.
+            trim_after_grad_gate: If True remove all gates after the ``grad_gate``. Can
+                be used to reduce the circuit depth in e.g. computing an overlap of gradients.
+
         Returns:
             ListOp of StateFns as quantum circuits which are the states w.r.t. which we compute the
             gradient. If a parameter appears multiple times, one circuit is created per
             parameterized gates to compute the product rule.
+
         Raises:
             AquaError: If one of the circuits could not be constructed.
             TypeError: If the operators is of unsupported type.
@@ -766,21 +701,10 @@
         # unroll separately from the H gate since we need the H gate to be the first
         # operation in the data attributes of the circuit
         unrolled = self._transpile_to_supported_operations(state_op.primitive, self.SUPPORTED_GATES)
-<<<<<<< HEAD
-
-=======
->>>>>>> 688cf6ab
         qr_superpos = QuantumRegister(1)
         state_qc = QuantumCircuit(*state_op.primitive.qregs, qr_superpos)
         state_qc.h(qr_superpos)
 
-<<<<<<< HEAD
-        if not isinstance(meas_op, bool):
-            if meas_op is not None:
-                meas_op = meas_op.reduce()
-
-=======
->>>>>>> 688cf6ab
         state_qc.compose(unrolled, inplace=True)
 
         # Define the working qubit to realize the linear combination of unitaries
@@ -820,17 +744,6 @@
                         param_expression = gate.params[idx]
 
                         if isinstance(meas_op, OperatorBase):
-<<<<<<< HEAD
-                            state = StateFn(meas_op, is_measurement=True) @ state
-                            state = PauliExpectation().convert(state).reduce()
-
-                        elif meas_op is True:
-                            state = ListOp(
-                                [state],
-                                combo_fn=partial(
-                                    self._grad_combo_fn, state_op=state_op, aux_meas_op=aux_meas_op
-                                ),
-=======
                             state = (
                                 StateFn(self._aux_meas_op ^ meas_op, is_measurement=True) @ state
                             )
@@ -838,7 +751,6 @@
                         else:
                             state = self._aux_meas_basis_trafo(
                                 self._aux_meas_op, state, state_op, self._grad_combo_fn
->>>>>>> 688cf6ab
                             )
 
                         if param_expression != param:  # parameter is not identity, apply chain rule
@@ -855,8 +767,12 @@
         self,
         state_op: StateFn,
         meas_op: Optional[OperatorBase] = None,
-        target_params=None,
-        aux_meas_op: OperatorBase = Z,
+        target_params: Optional[
+            Union[
+                Tuple[ParameterExpression, ParameterExpression],
+                List[Tuple[ParameterExpression, ParameterExpression]],
+            ]
+        ] = None,
     ) -> OperatorBase:
         """Generate the operator states whose evaluation returns the Hessian (items).
 
@@ -891,10 +807,6 @@
         # add Hadamards
         state_qc.h(qr_add0)
         state_qc.h(qr_add1)
-
-        if not isinstance(meas_op, bool):
-            if meas_op is not None:
-                meas_op = meas_op.reduce()
 
         # compose with the original circuit
         state_qc.compose(state_op.primitive, inplace=True)
@@ -934,19 +846,6 @@
                                 state = CircuitStateFn(hessian_circuit, coeff=coeff)
 
                                 if meas_op is not None:
-<<<<<<< HEAD
-                                    state = StateFn(meas_op, is_measurement=True) @ state
-                                else:
-                                    # special operator for probability gradients
-                                    # uses combo_fn on list op with a single operator
-                                    state = ListOp(
-                                        [state],
-                                        combo_fn=partial(
-                                            self._hess_combo_fn,
-                                            state_op=state_op,
-                                            aux_meas_op=aux_meas_op,
-                                        ),
-=======
                                     state = (
                                         StateFn(self._aux_meas_op ^ meas_op, is_measurement=True)
                                         @ state
@@ -954,7 +853,6 @@
                                 else:
                                     state = self._aux_meas_basis_trafo(
                                         self._aux_meas_op, state, state_op, self._hess_combo_fn
->>>>>>> 688cf6ab
                                     )
 
                                 # Chain Rule Parameter Expression
