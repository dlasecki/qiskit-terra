--- conflicted
+++ resolved
@@ -15,18 +15,11 @@
 from collections.abc import Iterable
 from typing import List, Tuple, Callable, Optional, Union
 import functools
-from scipy.optimize import least_squares
-
 import numpy as np
 
 from qiskit.circuit.quantumcircuit import _compare_parameters
 from qiskit.circuit import ParameterVector, ParameterExpression
-<<<<<<< HEAD
-from qiskit.exceptions import MissingOptionalLibraryError
-
-=======
 from qiskit.utils import optionals as _optionals
->>>>>>> 13370342
 from ..operator_base import OperatorBase
 from ..list_ops.list_op import ListOp
 from ..list_ops.composed_op import ComposedOp
@@ -57,7 +50,7 @@
         self,
         grad_method: Union[str, CircuitGradient] = "lin_comb",
         qfi_method: Union[str, CircuitQFI] = "lin_comb_full",
-        regularization: Optional[Union[str, Callable]] = None,
+        regularization: Optional[str] = None,
         **kwargs,
     ):
         r"""
@@ -69,8 +62,7 @@
             regularization: Use the following regularization with a least square method to solve the
                 underlying system of linear equations
                 Can be either None or ``'ridge'`` or ``'lasso'`` or ``'perturb_diag'``
-                ``'ridge'`` and ``'lasso'`` use an automatic optimal parameter search,
-                or a penalty term given as Callable
+                ``'ridge'`` and ``'lasso'`` use an automatic optimal parameter search
                 If regularization is None but the metric is ill-conditioned or singular then
                 a least square solver is used without regularization
             kwargs (dict): Optional parameters for a CircuitGradient
@@ -128,51 +120,27 @@
         # Instantiate the QFI metric which is used to re-scale the gradient
         metric = self._qfi_method.convert(operator[-1], params) * 0.25
 
+        # Define the function which compute the natural gradient from the gradient and the QFI.
         def combo_fn(x):
-            return self.nat_grad_combo_fn(x, self.regularization)
+            c = np.real(x[0])
+            a = np.real(x[1])
+            if self.regularization:
+                # If a regularization method is chosen then use a regularized solver to
+                # construct the natural gradient.
+                nat_grad = NaturalGradient._regularized_sle_solver(
+                    a, c, regularization=self.regularization
+                )
+            else:
+                try:
+                    # Try to solve the system of linear equations Ax = C.
+                    nat_grad = np.linalg.solve(a, c)
+                except np.linalg.LinAlgError:  # singular matrix
+                    nat_grad = np.linalg.lstsq(a, c)[0]
+            return np.real(nat_grad)
 
         # Define the ListOp which combines the gradient and the QFI according to the combination
         # function defined above.
         return ListOp([grad, metric], combo_fn=combo_fn)
-
-    @staticmethod
-    def nat_grad_combo_fn(x, regularization=None):
-        c = x[0]
-        a = x[1]
-        if any(np.abs(np.imag(c_item)) > 1e-8 for c_item in c):
-            raise Warning("The imaginary part of the gradient are non-negligible.")
-        if np.any([[np.abs(np.imag(a_item)) > 1e-8 for a_item in a_row] for a_row in a]):
-            raise Warning("The imaginary part of the gradient are non-negligible.")
-        c = np.real(c)
-        a = np.real(a)
-
-        if regularization:
-            # If a regularization method is chosen then use a regularized solver to
-            # construct the natural gradient.
-
-            nat_grad = NaturalGradient._regularized_sle_solver(a, c, regularization=regularization)
-        else:
-            # Check if numerical instabilities lead to a metric which is not positive semidefinite
-            while True:
-                w, v = np.linalg.eigh(a)
-
-                if not all(ew >= -1e-8 for ew in w):
-                    raise Warning(
-                        "The underlying metric has ein Eigenvalue < ",
-                        -1e-8,
-                        ". Please use a regularized least-square solver for this " "problem.",
-                    )
-                if not all(ew >= 0 for ew in w):
-                    # If not all eigenvalues are non-negative, set them to a small positive
-                    # value
-                    w = [max(1e-10, ew) for ew in w]
-                    # Recompose the adapted eigenvalues with the eigenvectors to get a new metric
-                    a = np.real(v @ np.diag(w) @ np.linalg.inv(v))
-                else:
-                    # If all eigenvalues are non-negative use the metric
-                    break
-            nat_grad = np.linalg.lstsq(a, c, rcond=1e-2)[0]
-        return nat_grad
 
     @property
     def qfi_method(self) -> CircuitQFI:
@@ -451,7 +419,7 @@
     def _regularized_sle_solver(
         a: np.ndarray,
         c: np.ndarray,
-        regularization: Union[str, Callable] = "perturb_diag",
+        regularization: str = "perturb_diag",
         lambda1: float = 1e-3,
         lambda4: float = 1.0,
         alpha: float = 0.0,
@@ -486,18 +454,11 @@
             # include perturbation in A to avoid singularity
             x, _, _, _ = np.linalg.lstsq(a + alpha * np.diag(a), c, rcond=None)
         elif regularization == "perturb_diag":
-            # l2 - regularization
             alpha = 1e-7
             while np.linalg.cond(a + alpha * np.eye(len(c))) > tol_cond_a:
                 alpha *= 10
             # include perturbation in A to avoid singularity
             x, _, _, _ = np.linalg.lstsq(a + alpha * np.eye(len(c)), c, rcond=None)
-        elif isinstance(regularization, Callable):
-
-            def argmin_fun(dt_omega):
-                return np.linalg.norm(np.dot(a, dt_omega) - c) - regularization(dt_omega)
-
-            x = least_squares(argmin_fun, x0=NaturalGradient._ridge(a, c, lambda1=lambda1)[1]).x
         else:
             # include perturbation in A to avoid singularity
             x, _, _, _ = np.linalg.lstsq(a, c, rcond=None)
